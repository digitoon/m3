--- conflicted
+++ resolved
@@ -13,13 +13,6 @@
 docker run -p 9000:9000 -p 9001:9001 -p 9002:9002 -p 9003:9003 -p 9004:9004 --name m3dbnode m3dbnode:latest 
 ```
 
-#### Building the m3coordinator development docker container
-
-```
-docker build -t m3coordinator:latest -f Dockerfile-m3coordinator-dev . 
-docker run --name m3coordinator m3coordinator:latest 
-```
-
 ## Production building and release 
 
 The `Dockerfile-*-release` file is intented to provide the Docker image used within a 
@@ -31,31 +24,10 @@
 docker build -t m3dbnode:$(git rev-parse head) -f Dockerfile-release . 
 docker run -p 9000:9000 -p 9001:9001 -p 9002:9002 -p 9003:9003 -p 9004:9004 --name m3dbnode m3dbnode:$(git rev-parse head)
 ```
+#### Building a multinode cluster
 
-#### Building the m3coordinator production docker container 
+Change directory to the root of the repositories directory
 ```
-docker build -t m3coordinator:$(git rev-parse head) -f Dockerfile-release . 
-docker run -p 9000:9000 --name m3coordinator  m3coordinator:$(git rev-parse head)
-<<<<<<< HEAD
-```
-
-#### Bootstrapping the cluster
-
-```
-curl -X POST localhost:8888/namespace/add  -D '{ \
-  "name": "testor", \
-  "retention_period": "24h", \
-  "block_size ": 1h, \
-  "buffer_future": 1h, \
-  "buffer_past": 1h, \
-  "block_data_expiry": false, \
-  "block_data_expiry_period": 24h, \
-  "bootstrap_enabled": true, \
-  "cleanup_enabled": true, \
-  "flush_enabled": true, \
-  "repair_enabled": false, \
-  "writes_to_commitlog": false\
-}' 
-=======
->>>>>>> 38e9f8f5
+docker-compose -f docker/compose/cluster/docker-compose.yml  build
+docker-compose -f docker/compose/cluster/docker-compose.yml  up 
 ```